[tool.uv.workspace]
members = [
    "examples/pure",
    "examples/mixed",
    "examples/mixed_sub",
    "examples/test-dash-package",
<<<<<<< HEAD
    "examples/feature_gated",
=======
    "examples/empty_super_module",
>>>>>>> c50ef570
]

[dependency-groups]
dev = [
    "mypy",
    "pydantic>=2.11.9",
    "pyright>=1.1.400",
    "pytest>=8.3.5",
    "pytest-asyncio>=1.1.0",
    "pytest-insta>=0.3.0",
]

[tool.pyright]
ignore = ["**/type_error_cases/*.py"]<|MERGE_RESOLUTION|>--- conflicted
+++ resolved
@@ -4,11 +4,8 @@
     "examples/mixed",
     "examples/mixed_sub",
     "examples/test-dash-package",
-<<<<<<< HEAD
     "examples/feature_gated",
-=======
     "examples/empty_super_module",
->>>>>>> c50ef570
 ]
 
 [dependency-groups]
