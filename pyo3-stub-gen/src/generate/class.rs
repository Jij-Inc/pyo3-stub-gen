use crate::{generate::*, type_info::*, TypeInfo};
use std::{fmt, vec};
use crate::generate::variant_methods::get_variant_methods;

/// Definition of a Python class.
#[derive(Debug, Clone, PartialEq)]
pub struct ClassDef {
    pub name: &'static str,
    pub doc: &'static str,
    pub attrs: Vec<MemberDef>,
    pub getters: Vec<MemberDef>,
    pub setters: Vec<MemberDef>,
    pub methods: Vec<MethodDef>,
    pub bases: Vec<TypeInfo>,
    pub classes: Vec<ClassDef>,
    pub match_args:  Option<Vec<String>>,
}

impl Import for ClassDef {
    fn import(&self) -> HashSet<ModuleRef> {
        let mut import = HashSet::new();
        for base in &self.bases {
            import.extend(base.import.clone());
        }
        for attr in &self.attrs {
            import.extend(attr.import());
        }
        for getter in &self.getters {
            import.extend(getter.import());
        }
        for setter in &self.setters {
            import.extend(setter.import());
        }
        for method in &self.methods {
            import.extend(method.import());
        }
        for class in &self.classes {
            import.extend(class.import());
        }
        import
    }
}

impl From<&PyRichEnumInfo> for ClassDef {
    fn from(info: &PyRichEnumInfo) -> Self {
        // Since there are multiple `#[pymethods]` for a single class, we need to merge them.
        // This is only an initializer. See `StubInfo::gather` for the actual merging.

        let enum_info  = Self {
            name: info.pyclass_name,
            doc: info.doc,
            members: Vec::new(),
            methods: Vec::new(),
            classes: info.variants.iter().map(|v|ClassDef::from_variant(info, v)).collect(),
            bases: Vec::new(),
            match_args: None,
        };

        enum_info
    }
}

impl ClassDef {
    fn from_variant(enum_info: &PyRichEnumInfo, info: &VariantInfo) -> Self {
        let methods = get_variant_methods(enum_info, info);

        Self {
            name: info.pyclass_name,
            doc: info.doc,
            members: info.fields.iter().map(MemberDef::from).collect(),
            methods,
            classes: Vec::new(),
            bases: vec![TypeInfo::unqualified(enum_info.pyclass_name)],
            match_args: Some(info.fields.iter().map(|f| f.name.to_string()).collect()),
        }
    }
}

impl From<&PyClassInfo> for ClassDef {
    fn from(info: &PyClassInfo) -> Self {
        // Since there are multiple `#[pymethods]` for a single class, we need to merge them.
        // This is only an initializer. See `StubInfo::gather` for the actual merging.
        Self {
            name: info.pyclass_name,
            doc: info.doc,
            attrs: Vec::new(),
            setters: info.setters.iter().map(MemberDef::from).collect(),
            getters: info.getters.iter().map(MemberDef::from).collect(),
            methods: Vec::new(),
            classes: Vec::new(),
            bases: info.bases.iter().map(|f| f()).collect(),
            match_args: None,
        }
    }
}

impl fmt::Display for ClassDef {
    fn fmt(&self, f: &mut fmt::Formatter) -> fmt::Result {
        let bases = self
            .bases
            .iter()
            .map(|i| i.name.clone())
            .reduce(|acc, path| format!("{acc}, {path}"))
            .map(|bases| format!("({bases})"))
            .unwrap_or_default();
        writeln!(f, "class {}{}:", self.name, bases)?;
        let indent = indent();
        let doc = self.doc.trim();
        docstring::write_docstring(f, doc, indent)?;
<<<<<<< HEAD

        if let Some(match_args) = &self.match_args {

            let match_args_txt = if match_args.is_empty() {
              "()".to_string()
            } else {
                match_args.iter().map(|a| format!(r##""{}""##, a)).collect::<Vec<_>>().join(", ")
            };

            writeln!(f, "{}__match_args__ = ({},)", indent, match_args_txt)?;
        }

        for member in &self.members {
            member.fmt(f)?;
=======
        for attr in &self.attrs {
            attr.fmt(f)?;
        }
        for getter in &self.getters {
            GetterDisplay(getter).fmt(f)?;
        }
        for setter in &self.setters {
            SetterDisplay(setter).fmt(f)?;
>>>>>>> 057d6011
        }
        for method in &self.methods {
            method.fmt(f)?;
        }
<<<<<<< HEAD
        for class in &self.classes {
            let emit = format!("{}", class);
            for line in emit.lines() {
                writeln!(f, "{}{}", indent, line)?;
            }
        }
        if self.members.is_empty() && self.methods.is_empty() && self.classes.is_empty() {
=======
        if self.attrs.is_empty()
            && self.getters.is_empty()
            && self.setters.is_empty()
            && self.methods.is_empty()
        {
>>>>>>> 057d6011
            writeln!(f, "{indent}...")?;
        }
        writeln!(f)?;
        Ok(())
    }
}<|MERGE_RESOLUTION|>--- conflicted
+++ resolved
@@ -107,7 +107,6 @@
         let indent = indent();
         let doc = self.doc.trim();
         docstring::write_docstring(f, doc, indent)?;
-<<<<<<< HEAD
 
         if let Some(match_args) = &self.match_args {
 
@@ -116,13 +115,7 @@
             } else {
                 match_args.iter().map(|a| format!(r##""{}""##, a)).collect::<Vec<_>>().join(", ")
             };
-
-            writeln!(f, "{}__match_args__ = ({},)", indent, match_args_txt)?;
         }
-
-        for member in &self.members {
-            member.fmt(f)?;
-=======
         for attr in &self.attrs {
             attr.fmt(f)?;
         }
@@ -131,26 +124,24 @@
         }
         for setter in &self.setters {
             SetterDisplay(setter).fmt(f)?;
->>>>>>> 057d6011
+
+            writeln!(f, "{}__match_args__ = ({},)", indent, match_args_txt)?;
         }
+
         for method in &self.methods {
             method.fmt(f)?;
         }
-<<<<<<< HEAD
         for class in &self.classes {
             let emit = format!("{}", class);
             for line in emit.lines() {
                 writeln!(f, "{}{}", indent, line)?;
             }
         }
-        if self.members.is_empty() && self.methods.is_empty() && self.classes.is_empty() {
-=======
         if self.attrs.is_empty()
             && self.getters.is_empty()
             && self.setters.is_empty()
             && self.methods.is_empty()
         {
->>>>>>> 057d6011
             writeln!(f, "{indent}...")?;
         }
         writeln!(f)?;
