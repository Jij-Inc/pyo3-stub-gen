use crate::{generate::*, type_info::*};
use std::fmt;

/// Definition of a Python enum.
#[derive(Debug, Clone, PartialEq)]
pub struct EnumDef {
    pub name: &'static str,
    pub doc: &'static str,
    pub variants: &'static [(&'static str, &'static str)],
    pub methods: Vec<MethodDef>,
    pub members: Vec<MemberDef>,
}

impl From<&PyEnumInfo> for EnumDef {
    fn from(info: &PyEnumInfo) -> Self {
        Self {
            name: info.pyclass_name,
            doc: info.doc,
            variants: info.variants,
            methods: Vec::new(),
            members: Vec::new(),
        }
    }
}

impl fmt::Display for EnumDef {
    fn fmt(&self, f: &mut fmt::Formatter) -> fmt::Result {
        writeln!(f, "class {}(Enum):", self.name)?;
        let indent = indent();
        docstring::write_docstring(f, self.doc, indent)?;
<<<<<<< HEAD
        for (variant, variant_doc) in self.variants {
            writeln!(f, "{indent}{} = auto()", variant)?;
            docstring::write_docstring(f, variant_doc, indent)?;
=======
        for variants in self.variants {
            writeln!(f, "{indent}{} = ...", variants)?;
>>>>>>> cac5a603
        }
        for member in &self.members {
            writeln!(f)?;
            member.fmt(f)?;
        }
        for methods in &self.methods {
            writeln!(f)?;
            methods.fmt(f)?;
        }
        writeln!(f)?;
        Ok(())
    }
}<|MERGE_RESOLUTION|>--- conflicted
+++ resolved
@@ -28,14 +28,9 @@
         writeln!(f, "class {}(Enum):", self.name)?;
         let indent = indent();
         docstring::write_docstring(f, self.doc, indent)?;
-<<<<<<< HEAD
         for (variant, variant_doc) in self.variants {
-            writeln!(f, "{indent}{} = auto()", variant)?;
+            writeln!(f, "{indent}{} = ...", variant)?;
             docstring::write_docstring(f, variant_doc, indent)?;
-=======
-        for variants in self.variants {
-            writeln!(f, "{indent}{} = ...", variants)?;
->>>>>>> cac5a603
         }
         for member in &self.members {
             writeln!(f)?;
