use crate::{generate::*, type_info::*, TypeInfo};
use std::{
    borrow::Cow,
    collections::HashSet,
    fmt::{self},
};

/// Definition of a class member.
#[derive(Debug, Clone, PartialEq)]
pub struct MemberDef {
    pub name: &'static str,
    pub r#type: TypeInfo,
    pub doc: &'static str,
    pub default: Option<&'static str>,
    pub deprecated: Option<DeprecatedInfo>,
}

impl Import for MemberDef {
<<<<<<< HEAD
    fn import(&self) -> HashSet<ImportRef> {
        self.r#type.import.clone()
=======
    fn import(&self) -> HashSet<ModuleRef> {
        let mut import = self.r#type.import.clone();
        // Add typing_extensions import if deprecated
        if self.deprecated.is_some() {
            import.insert("typing_extensions".into());
        }
        import
>>>>>>> 713acd4f
    }
}

impl From<&MemberInfo> for MemberDef {
    fn from(info: &MemberInfo) -> Self {
        Self {
            name: info.name,
            r#type: (info.r#type)(),
            doc: info.doc,
            default: info.default.map(|s| s.as_str()),
            deprecated: info.deprecated.clone(),
        }
    }
}

impl fmt::Display for MemberDef {
    fn fmt(&self, f: &mut fmt::Formatter) -> fmt::Result {
        let indent = indent();
        // Constants cannot have deprecated decorators in Python syntax
        // Log a warning if deprecated is present but will be ignored
        if let Some(_deprecated) = &self.deprecated {
            log::warn!(
                "Ignoring #[deprecated] on constant '{}': Python constants cannot have decorators. \
                Consider using a function instead if deprecation is needed.",
                self.name
            );
        }
        write!(f, "{indent}{}: {}", self.name, self.r#type)?;
        if let Some(default) = self.default {
            write!(f, " = {default}")?;
        }
        writeln!(f)?;
        docstring::write_docstring(f, self.doc, indent)?;
        Ok(())
    }
}

pub struct GetterDisplay<'a>(pub &'a MemberDef);
pub struct SetterDisplay<'a>(pub &'a MemberDef);

impl fmt::Display for GetterDisplay<'_> {
    fn fmt(&self, f: &mut fmt::Formatter) -> fmt::Result {
        let indent = indent();
        // Add deprecated decorator if present
        if let Some(deprecated) = &self.0.deprecated {
            writeln!(f, "{indent}{deprecated}")?;
        }
        write!(
            f,
            "{indent}@property\n{indent}def {}(self) -> {}:",
            self.0.name, self.0.r#type
        )?;
        let doc = if let Some(default) = self.0.default {
            if default == "..." {
                Cow::Borrowed(self.0.doc)
            } else {
                Cow::Owned(format!(
                    "{}\n```python\ndefault = {default}\n```",
                    self.0.doc
                ))
            }
        } else {
            Cow::Borrowed(self.0.doc)
        };
        if !doc.is_empty() {
            writeln!(f)?;
            let double_indent = format!("{indent}{indent}");
            docstring::write_docstring(f, &doc, &double_indent)
        } else {
            writeln!(f, " ...")
        }
    }
}

impl fmt::Display for SetterDisplay<'_> {
    fn fmt(&self, f: &mut fmt::Formatter) -> fmt::Result {
        let indent = indent();
        // Add deprecated decorator if present
        if let Some(deprecated) = &self.0.deprecated {
            writeln!(f, "{indent}{deprecated}")?;
        }
        write!(
            f,
            "{indent}@{}.setter\n{indent}def {}(self, value: {}) -> None:",
            self.0.name, self.0.name, self.0.r#type
        )?;
        let doc = if let Some(default) = self.0.default {
            if default == "..." {
                Cow::Borrowed(self.0.doc)
            } else {
                Cow::Owned(format!(
                    "{}\n```python\ndefault = {default}\n```",
                    self.0.doc
                ))
            }
        } else {
            Cow::Borrowed(self.0.doc)
        };
        if !doc.is_empty() {
            writeln!(f)?;
            let double_indent = format!("{indent}{indent}");
            docstring::write_docstring(f, &doc, &double_indent)
        } else {
            writeln!(f, " ...")
        }
    }
}<|MERGE_RESOLUTION|>--- conflicted
+++ resolved
@@ -16,10 +16,6 @@
 }
 
 impl Import for MemberDef {
-<<<<<<< HEAD
-    fn import(&self) -> HashSet<ImportRef> {
-        self.r#type.import.clone()
-=======
     fn import(&self) -> HashSet<ModuleRef> {
         let mut import = self.r#type.import.clone();
         // Add typing_extensions import if deprecated
@@ -27,7 +23,6 @@
             import.insert("typing_extensions".into());
         }
         import
->>>>>>> 713acd4f
     }
 }
 
