use crate::stub_type::*;
use ::pyo3::{
    basic::CompareOp,
    pybacked::{PyBackedBytes, PyBackedStr},
    pyclass::boolean_struct::False,
    types::*,
    Bound, Py, PyClass, PyRef, PyRefMut,
};
use maplit::hashset;

impl PyStubType for PyAny {
    fn type_output() -> TypeInfo {
        TypeInfo {
            name: "typing.Any".to_string(),
            import: hashset! { "typing".into() },
        }
    }
}

impl<T: PyStubType> PyStubType for Py<T> {
    fn type_input() -> TypeInfo {
        T::type_input()
    }
    fn type_output() -> TypeInfo {
        T::type_output()
    }
}

impl<T: PyStubType + PyClass> PyStubType for PyRef<'_, T> {
    fn type_input() -> TypeInfo {
        T::type_input()
    }
    fn type_output() -> TypeInfo {
        T::type_output()
    }
}

impl<T: PyStubType + PyClass<Frozen = False>> PyStubType for PyRefMut<'_, T> {
    fn type_input() -> TypeInfo {
        T::type_input()
    }
    fn type_output() -> TypeInfo {
        T::type_output()
    }
}

impl<T: PyStubType> PyStubType for Bound<'_, T> {
    fn type_input() -> TypeInfo {
        T::type_input()
    }
    fn type_output() -> TypeInfo {
        T::type_output()
    }
}

macro_rules! impl_builtin {
    ($ty:ty, $pytype:expr) => {
        impl PyStubType for $ty {
            fn type_output() -> TypeInfo {
                TypeInfo {
                    name: $pytype.to_string(),
                    import: HashSet::new(),
                }
            }
        }
    };
}

impl_builtin!(PyInt, "int");
impl_builtin!(PyFloat, "float");
impl_builtin!(PyList, "list");
impl_builtin!(PyTuple, "tuple");
impl_builtin!(PySlice, "slice");
impl_builtin!(PyDict, "dict");
impl_builtin!(PySet, "set");
impl_builtin!(PyString, "str");
impl_builtin!(PyBackedStr, "str");
impl_builtin!(PyByteArray, "bytearray");
impl_builtin!(PyBytes, "bytes");
impl_builtin!(PyBackedBytes, "bytes");
impl_builtin!(PyType, "type");
impl_builtin!(CompareOp, "int");

<<<<<<< HEAD
/// impl PyStubType for PyO3 types which only available on non-`Py_LIMITED_API`
#[cfg(feature = "pyo3-unlimited-apis")]
mod non_limited_apis {
    use super::*;
    macro_rules! impl_simple {
        ($ty:ty, $mod:expr, $pytype:expr) => {
            impl PyStubType for $ty {
                fn type_output() -> TypeInfo {
                    TypeInfo {
                        name: concat!($mod, ".", $pytype).to_string(),
                        import: hashset! { $mod.into() },
                    }
=======
#[cfg_attr(all(not(pyo3_0_25), Py_LIMITED_API), expect(unused_macros))]
macro_rules! impl_simple {
    ($ty:ty, $mod:expr, $pytype:expr) => {
        impl PyStubType for $ty {
            fn type_output() -> TypeInfo {
                TypeInfo {
                    name: concat!($mod, ".", $pytype).to_string(),
                    import: hashset! { $mod.into() },
>>>>>>> 50798a3f
                }
            }
        };
    }

<<<<<<< HEAD
    impl_simple!(PyDate, "datetime", "date");
    impl_simple!(PyDateTime, "datetime", "datetime");
    impl_simple!(PyDelta, "datetime", "timedelta");
    impl_simple!(PyTime, "datetime", "time");
    impl_simple!(PyTzInfo, "datetime", "tzinfo");
}
=======
#[cfg(any(pyo3_0_25, not(Py_LIMITED_API)))]
impl_simple!(PyDate, "datetime", "date");
#[cfg(any(pyo3_0_25, not(Py_LIMITED_API)))]
impl_simple!(PyDateTime, "datetime", "datetime");
#[cfg(any(pyo3_0_25, not(Py_LIMITED_API)))]
impl_simple!(PyDelta, "datetime", "timedelta");
#[cfg(any(pyo3_0_25, not(Py_LIMITED_API)))]
impl_simple!(PyTime, "datetime", "time");
#[cfg(any(pyo3_0_25, not(Py_LIMITED_API)))]
impl_simple!(PyTzInfo, "datetime", "tzinfo");
>>>>>>> 50798a3f
<|MERGE_RESOLUTION|>--- conflicted
+++ resolved
@@ -81,20 +81,6 @@
 impl_builtin!(PyType, "type");
 impl_builtin!(CompareOp, "int");
 
-<<<<<<< HEAD
-/// impl PyStubType for PyO3 types which only available on non-`Py_LIMITED_API`
-#[cfg(feature = "pyo3-unlimited-apis")]
-mod non_limited_apis {
-    use super::*;
-    macro_rules! impl_simple {
-        ($ty:ty, $mod:expr, $pytype:expr) => {
-            impl PyStubType for $ty {
-                fn type_output() -> TypeInfo {
-                    TypeInfo {
-                        name: concat!($mod, ".", $pytype).to_string(),
-                        import: hashset! { $mod.into() },
-                    }
-=======
 #[cfg_attr(all(not(pyo3_0_25), Py_LIMITED_API), expect(unused_macros))]
 macro_rules! impl_simple {
     ($ty:ty, $mod:expr, $pytype:expr) => {
@@ -103,20 +89,12 @@
                 TypeInfo {
                     name: concat!($mod, ".", $pytype).to_string(),
                     import: hashset! { $mod.into() },
->>>>>>> 50798a3f
                 }
             }
-        };
-    }
+        }
+    };
+}
 
-<<<<<<< HEAD
-    impl_simple!(PyDate, "datetime", "date");
-    impl_simple!(PyDateTime, "datetime", "datetime");
-    impl_simple!(PyDelta, "datetime", "timedelta");
-    impl_simple!(PyTime, "datetime", "time");
-    impl_simple!(PyTzInfo, "datetime", "tzinfo");
-}
-=======
 #[cfg(any(pyo3_0_25, not(Py_LIMITED_API)))]
 impl_simple!(PyDate, "datetime", "date");
 #[cfg(any(pyo3_0_25, not(Py_LIMITED_API)))]
@@ -126,5 +104,4 @@
 #[cfg(any(pyo3_0_25, not(Py_LIMITED_API)))]
 impl_simple!(PyTime, "datetime", "time");
 #[cfg(any(pyo3_0_25, not(Py_LIMITED_API)))]
-impl_simple!(PyTzInfo, "datetime", "tzinfo");
->>>>>>> 50798a3f
+impl_simple!(PyTzInfo, "datetime", "tzinfo");