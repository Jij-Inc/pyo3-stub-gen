[package]
name = "pure"
description = "Example for pure-Rust layout"
edition.workspace = true
version.workspace = true

[lib]
crate-type = ["cdylib", "rlib"]

[dependencies]
ahash.workspace = true
env_logger.workspace = true
<<<<<<< HEAD
numpy.workspace = true
pyo3-stub-gen = { path = "../../pyo3-stub-gen" }
=======
pyo3-stub-gen = { path = "../../pyo3-stub-gen", features = ["rust_decimal"] }
>>>>>>> bce78be7
pyo3.workspace = true
pyo3.features = ["experimental-async", "rust_decimal"]
rust_decimal.workspace = true

[[bin]]
name = "stub_gen"
doc = false<|MERGE_RESOLUTION|>--- conflicted
+++ resolved
@@ -10,12 +10,8 @@
 [dependencies]
 ahash.workspace = true
 env_logger.workspace = true
-<<<<<<< HEAD
 numpy.workspace = true
-pyo3-stub-gen = { path = "../../pyo3-stub-gen" }
-=======
 pyo3-stub-gen = { path = "../../pyo3-stub-gen", features = ["rust_decimal"] }
->>>>>>> bce78be7
 pyo3.workspace = true
 pyo3.features = ["experimental-async", "rust_decimal"]
 rust_decimal.workspace = true
