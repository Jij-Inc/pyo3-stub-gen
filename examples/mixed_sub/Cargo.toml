[package]
name = "mixed_sub"
version = "0.1.0"
edition = "2021"
description = "Example for Mixed Rust/Python layout with submodule"

[lib]
crate-type = ["cdylib", "rlib"]

[dependencies]
env_logger = "0.11.8"
<<<<<<< HEAD
pyo3 = ">= 0.21.0"
=======
pyo3 = ">= 0.24.0"
>>>>>>> b9d4ccb2
pyo3-stub-gen = { path = "../../pyo3-stub-gen" }

[[bin]]
name = "stub_gen"
doc = false<|MERGE_RESOLUTION|>--- conflicted
+++ resolved
@@ -9,11 +9,7 @@
 
 [dependencies]
 env_logger = "0.11.8"
-<<<<<<< HEAD
-pyo3 = ">= 0.21.0"
-=======
 pyo3 = ">= 0.24.0"
->>>>>>> b9d4ccb2
 pyo3-stub-gen = { path = "../../pyo3-stub-gen" }
 
 [[bin]]
