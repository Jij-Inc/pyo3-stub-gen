use crate::gen_stub::{attr::parse_gen_stub_default, extract_documents};

use super::{escape_return_type, parse_pyo3_attrs, Attr};

use proc_macro2::{TokenStream as TokenStream2};
use quote::{quote, ToTokens, TokenStreamExt};
<<<<<<< HEAD
use syn::{Error, Field, ImplItemFn, Result, Type};
use crate::gen_stub::arg::ArgInfo;
=======
use syn::{Attribute, Error, Expr, Field, FnArg, ImplItemConst, ImplItemFn, Result, Type};
>>>>>>> 057d6011

#[derive(Debug, Clone)]
pub struct MemberInfo {
    doc: String,
    name: String,
    r#type: Type,
    default: Option<Expr>,
}

impl MemberInfo {
    pub fn is_getter(attrs: &[Attribute]) -> Result<bool> {
        let attrs = parse_pyo3_attrs(attrs)?;
        Ok(attrs.iter().any(|attr| matches!(attr, Attr::Getter(_))))
    }
    pub fn is_setter(attrs: &[Attribute]) -> Result<bool> {
        let attrs = parse_pyo3_attrs(attrs)?;
        Ok(attrs.iter().any(|attr| matches!(attr, Attr::Setter(_))))
    }

    pub fn is_classattr(attrs: &[Attribute]) -> Result<bool> {
        let attrs = parse_pyo3_attrs(attrs)?;
        Ok(attrs.iter().any(|attr| matches!(attr, Attr::ClassAttr)))
    }
    pub fn is_get(field: &Field) -> Result<bool> {
        let Field { attrs, .. } = field;
        Ok(parse_pyo3_attrs(attrs)?
            .iter()
            .any(|attr| matches!(attr, Attr::Get)))
    }
    pub fn is_set(field: &Field) -> Result<bool> {
        let Field { attrs, .. } = field;
        Ok(parse_pyo3_attrs(attrs)?
            .iter()
            .any(|attr| matches!(attr, Attr::Set)))
    }
}

impl MemberInfo {
    pub fn new_getter(item: ImplItemFn) -> Result<Self> {
        assert!(Self::is_getter(&item.attrs)?);
        let ImplItemFn { attrs, sig, .. } = &item;
        let default = parse_gen_stub_default(attrs)?;
        let doc = extract_documents(attrs).join("\n");
        let attrs = parse_pyo3_attrs(attrs)?;
        for attr in attrs {
            if let Attr::Getter(name) = attr {
                let fn_name = sig.ident.to_string();
                let fn_getter_name = match fn_name.strip_prefix("get_") {
                    Some(s) => s.to_owned(),
                    None => fn_name,
                };
                return Ok(MemberInfo {
                    doc,
                    name: name.unwrap_or(fn_getter_name),
                    r#type: escape_return_type(&sig.output).expect("Getter must return a type"),
                    default,
                });
            }
        }
        unreachable!("Not a getter: {:?}", item)
    }
    pub fn new_setter(item: ImplItemFn) -> Result<Self> {
        assert!(Self::is_setter(&item.attrs)?);
        let ImplItemFn { attrs, sig, .. } = &item;
        let default = parse_gen_stub_default(attrs)?;
        let doc = extract_documents(attrs).join("\n");
        let attrs = parse_pyo3_attrs(attrs)?;
        for attr in attrs {
            if let Attr::Setter(name) = attr {
                let fn_name = sig.ident.to_string();
                let fn_setter_name = match fn_name.strip_prefix("set_") {
                    Some(s) => s.to_owned(),
                    None => fn_name,
                };
                return Ok(MemberInfo {
                    doc,
                    name: name.unwrap_or(fn_setter_name),
                    r#type: sig
                        .inputs
                        .get(1)
                        .and_then(|arg| {
                            if let FnArg::Typed(t) = arg {
                                Some(*t.ty.clone())
                            } else {
                                None
                            }
                        })
                        .expect("Setter must input a type"),
                    default,
                });
            }
        }
        unreachable!("Not a setter: {:?}", item)
    }
    pub fn new_classattr_fn(item: ImplItemFn) -> Result<Self> {
        assert!(Self::is_classattr(&item.attrs)?);
        let ImplItemFn { attrs, sig, .. } = &item;
        let default = parse_gen_stub_default(attrs)?;
        let doc = extract_documents(attrs).join("\n");
        Ok(MemberInfo {
            doc,
            name: sig.ident.to_string(),
            r#type: escape_return_type(&sig.output).expect("Getter must return a type"),
            default,
        })
    }
    pub fn new_classattr_const(item: ImplItemConst) -> Result<Self> {
        assert!(Self::is_classattr(&item.attrs)?);
        let ImplItemConst {
            attrs,
            ident,
            ty,
            expr,
            ..
        } = item;
        let doc = extract_documents(&attrs).join("\n");
        Ok(MemberInfo {
            doc,
            name: ident.to_string(),
            r#type: ty,
            default: Some(expr),
        })
    }
}

impl TryFrom<Field> for MemberInfo {
    type Error = Error;
    fn try_from(field: Field) -> Result<Self> {
        let Field {
            ident, ty, attrs, ..
        } = field;
        let mut field_name = None;
        for attr in parse_pyo3_attrs(&attrs)? {
            if let Attr::Name(name) = attr {
                field_name = Some(name);
            }
        }
        let doc = extract_documents(&attrs).join("\n");
        let default = parse_gen_stub_default(&attrs)?;
        Ok(Self {
            name: field_name.unwrap_or(ident.unwrap().to_string()),
            r#type: ty,
            doc,
            default,
        })
    }
}

impl ToTokens for MemberInfo {
    fn to_tokens(&self, tokens: &mut TokenStream2) {
        let Self {
            name,
            r#type: ty,
            doc,
            default,
        } = self;
        let default = default
            .as_ref()
            .map(|value| {
                if value.to_token_stream().to_string() == "None" {
                    quote! {
                        "None".to_string()
                    }
                } else {
                    quote! {
                        ::pyo3::prepare_freethreaded_python();
                        ::pyo3::Python::with_gil(|py| -> String {
                            let v: #ty = #value;
                            ::pyo3_stub_gen::util::fmt_py_obj(py, v)
                        })
                    }
                }
            })
            .map_or(quote! {None}, |default| {
                quote! {Some({
                    static DEFAULT: std::sync::LazyLock<String> = std::sync::LazyLock::new(|| {
                        #default
                    });
                    &DEFAULT
                })}
            });
        tokens.append_all(quote! {
            ::pyo3_stub_gen::type_info::MemberInfo {
                name: #name,
                r#type: <#ty as ::pyo3_stub_gen::PyStubType>::type_output,
                doc: #doc,
                default: #default,
            }
        })
    }
}

impl From<MemberInfo> for ArgInfo {
    fn from(value: MemberInfo) -> Self {

        let MemberInfo{
            name,
            r#type,
            ..
        } = value;

        Self {
            name,
            r#type,
        }
    }
}<|MERGE_RESOLUTION|>--- conflicted
+++ resolved
@@ -4,12 +4,8 @@
 
 use proc_macro2::{TokenStream as TokenStream2};
 use quote::{quote, ToTokens, TokenStreamExt};
-<<<<<<< HEAD
-use syn::{Error, Field, ImplItemFn, Result, Type};
+use syn::{Attribute, Error, Expr, Field, FnArg, ImplItemConst, ImplItemFn, Result, Type};
 use crate::gen_stub::arg::ArgInfo;
-=======
-use syn::{Attribute, Error, Expr, Field, FnArg, ImplItemConst, ImplItemFn, Result, Type};
->>>>>>> 057d6011
 
 #[derive(Debug, Clone)]
 pub struct MemberInfo {
