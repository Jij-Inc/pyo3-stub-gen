--- conflicted
+++ resolved
@@ -13,26 +13,16 @@
             continue;
         }
         let arg = ArgInfo::try_from(arg)?;
-<<<<<<< HEAD
-        if let ArgInfo {
-            r#type:
-                TypeOrOverride::RustType {
-                    r#type: Type::Path(TypePath { path, .. }),
-                },
+        let (ArgInfo {
+            r#type: TypeOrOverride::RustType { r#type },
             ..
         }
         | ArgInfo {
-            r#type:
-                TypeOrOverride::OverrideType {
-                    r#type: Type::Path(TypePath { path, .. }),
-                    ..
-                },
+            r#type: TypeOrOverride::OverrideType { r#type, .. },
             ..
-        } = &arg
-        {
-=======
+        }) = &arg;
         // Regard the first argument with `&Bound<'_, PyType>`
-        if let Type::Reference(TypeReference { elem, .. }) = &arg.r#type {
+        if let Type::Reference(TypeReference { elem, .. }) = &r#type {
             if let Type::Path(TypePath { path, .. }) = elem.as_ref() {
                 let last = path.segments.last().unwrap();
                 if n == 0 && last.ident == "Bound" {
@@ -46,8 +36,7 @@
                 }
             }
         }
-        if let Type::Path(TypePath { path, .. }) = &arg.r#type {
->>>>>>> aee4b584
+        if let Type::Path(TypePath { path, .. }) = &r#type {
             let last = path.segments.last().unwrap();
             if last.ident == "Python" {
                 continue;
@@ -95,26 +84,21 @@
                         },
                     });
                 }
-                Ok(Self {
+                return Ok(Self {
                     name,
                     r#type: TypeOrOverride::RustType {
                         r#type: (*ty).clone(),
                     },
-                })
-            } else {
-                Err(syn::Error::new(span, "Expected identifier pattern"))
+                });
             }
-<<<<<<< HEAD
-        } else {
-            Err(syn::Error::new(span, "Expected typed argument"))
-=======
+
             if let syn::Pat::Wild(_) = *pat {
                 return Ok(Self {
                     name: "_".to_owned(),
-                    r#type: *ty,
+                    r#type: TypeOrOverride::RustType { r#type: *ty },
                 });
             }
->>>>>>> aee4b584
         }
+        Err(syn::Error::new(span, "Expected typed argument"))
     }
 }