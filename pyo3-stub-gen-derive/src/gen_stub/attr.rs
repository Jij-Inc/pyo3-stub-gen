--- conflicted
+++ resolved
@@ -54,11 +54,8 @@
     GetAll,
     Module(String),
     Signature(Signature),
-<<<<<<< HEAD
     RenameAll(RenamingRule),
-=======
     Extends(Type),
->>>>>>> a1177992
 
     // Attributes appears in components within `#[pymethods]`
     // <https://docs.rs/pyo3/latest/pyo3/attr.pymethods.html>
