# https://taskfile.dev
# yaml-language-server: $schema=https://taskfile.dev/schema.json
version: "3"

includes:
  pure:
    taskfile: examples/pure/Taskfile.yml
    dir: examples/pure
  mixed:
    taskfile: examples/mixed/Taskfile.yml
    dir: examples/mixed
  mixed_sub:
    taskfile: examples/mixed_sub/Taskfile.yml
    dir: examples/mixed_sub
  test-dash-package:
    taskfile: examples/test-dash-package/Taskfile.yml
    dir: examples/test-dash-package
<<<<<<< HEAD
  feature_gated:
    taskfile: examples/feature_gated/Taskfile.yml
    dir: examples/feature_gated
=======
  empty_super_module:
    taskfile: examples/empty_super_module/Taskfile.yml
    dir: examples/empty_super_module
>>>>>>> c50ef570

tasks:
  stub-gen:
    cmds:
      - task: pure:stub-gen
      - task: mixed:stub-gen
      - task: mixed_sub:stub-gen
      - task: test-dash-package:stub-gen
<<<<<<< HEAD
      - task: feature_gated:stub-gen
=======
      - task: empty_super_module:stub-gen
>>>>>>> c50ef570

  test:
    cmds:
      - task: pure:test
      - task: mixed:test
      - task: mixed_sub:test
<<<<<<< HEAD
      - task: test-dash-package:test
      - task: feature_gated:test
=======
      - task: mixed_sub_multiple:test
      - task: test-dash-package:test
      - task: empty_super_module:test
>>>>>>> c50ef570
<|MERGE_RESOLUTION|>--- conflicted
+++ resolved
@@ -15,15 +15,12 @@
   test-dash-package:
     taskfile: examples/test-dash-package/Taskfile.yml
     dir: examples/test-dash-package
-<<<<<<< HEAD
   feature_gated:
     taskfile: examples/feature_gated/Taskfile.yml
     dir: examples/feature_gated
-=======
   empty_super_module:
     taskfile: examples/empty_super_module/Taskfile.yml
     dir: examples/empty_super_module
->>>>>>> c50ef570
 
 tasks:
   stub-gen:
@@ -32,22 +29,14 @@
       - task: mixed:stub-gen
       - task: mixed_sub:stub-gen
       - task: test-dash-package:stub-gen
-<<<<<<< HEAD
       - task: feature_gated:stub-gen
-=======
       - task: empty_super_module:stub-gen
->>>>>>> c50ef570
 
   test:
     cmds:
       - task: pure:test
       - task: mixed:test
       - task: mixed_sub:test
-<<<<<<< HEAD
       - task: test-dash-package:test
       - task: feature_gated:test
-=======
-      - task: mixed_sub_multiple:test
-      - task: test-dash-package:test
-      - task: empty_super_module:test
->>>>>>> c50ef570
+      - task: empty_super_module:test