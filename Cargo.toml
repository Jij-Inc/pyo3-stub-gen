[workspace]
members = [
  "pyo3-stub-gen",
  "pyo3-stub-gen-derive",
  "examples/pure",
  "examples/mixed",
  "examples/mixed_sub",
  "examples/mixed_sub_multiple",
<<<<<<< HEAD
  "examples/empty_super_module",
=======
  "examples/test-dash-package",
>>>>>>> 1305b784
]
resolver = "2"

[workspace.package]
version = "0.12.3"
edition = "2021"

description = "Stub file (*.pyi) generator for PyO3"
repository = "https://github.com/Jij-Inc/pyo3-stub-gen"
keywords = ["pyo3"]
license = "MIT OR Apache-2.0"
readme = "README.md"

[workspace.dependencies]
ahash = "0.8.11"
anyhow = "1.0.98"
chrono = "0.4.40"
either = "1.15.0"
env_logger = "0.11.8"
heck = "0.5"
indexmap = ">= 2.7.0"
insta = "1.43.0"
inventory = "0.3.20"
itertools = "0.13.0"
log = "0.4.27"
maplit = "1.0.2"
num-complex = "0.4.6"
numpy = ">= 0.24.0"
prettyplease = "0.2.36"
proc-macro2 = "1.0.95"
pyo3 = ">= 0.24.0"
quote = "1.0.40"
serde = { version = "1.0.219", features = ["derive"] }
syn = "2.0.101"
test-case = "3.3.1"
toml = "0.8.21"<|MERGE_RESOLUTION|>--- conflicted
+++ resolved
@@ -6,11 +6,8 @@
   "examples/mixed",
   "examples/mixed_sub",
   "examples/mixed_sub_multiple",
-<<<<<<< HEAD
   "examples/empty_super_module",
-=======
   "examples/test-dash-package",
->>>>>>> 1305b784
 ]
 resolver = "2"
 
